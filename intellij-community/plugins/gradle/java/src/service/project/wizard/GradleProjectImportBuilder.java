--- conflicted
+++ resolved
@@ -72,13 +72,8 @@
              " Use `com.intellij.ide.actions.ImportModuleAction.doImport` to import (attach) a new project.\n" +
              " Use `com.intellij.ide.impl.ProjectUtil.openOrImport` to open (import) a new project.\n" +
              "Internal experimental Api\n" +
-<<<<<<< HEAD
-             " Use `org.jetbrains.plugins.gradle.service.project.open.openProject` to open (import) a new gradle project.\n" +
-             " Use `org.jetbrains.plugins.gradle.service.project.open.importProject` to attach a gradle project to an opened idea project.",
-=======
              " Use `org.jetbrains.plugins.gradle.service.project.open.openGradleProject` to open (import) a new gradle project.\n" +
              " Use `org.jetbrains.plugins.gradle.service.project.open.linkAndRefreshGradleProject` to link a gradle project to an opened idea project.",
->>>>>>> 93b17785
              new Throwable());
   }
 
