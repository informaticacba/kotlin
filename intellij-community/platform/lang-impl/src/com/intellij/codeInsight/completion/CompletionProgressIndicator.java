// Copyright 2000-2019 JetBrains s.r.o. Use of this source code is governed by the Apache 2.0 license that can be found in the LICENSE file.

package com.intellij.codeInsight.completion;

import com.intellij.codeInsight.CodeInsightBundle;
import com.intellij.codeInsight.CodeInsightSettings;
import com.intellij.codeInsight.TargetElementUtil;
import com.intellij.codeInsight.completion.impl.CompletionServiceImpl;
import com.intellij.codeInsight.completion.impl.CompletionSorterImpl;
import com.intellij.codeInsight.editorActions.CompletionAutoPopupHandler;
import com.intellij.codeInsight.hint.EditorHintListener;
import com.intellij.codeInsight.hint.HintManager;
import com.intellij.codeInsight.lookup.*;
import com.intellij.codeInsight.lookup.impl.LookupImpl;
import com.intellij.concurrency.JobScheduler;
import com.intellij.featureStatistics.FeatureUsageTracker;
import com.intellij.icons.AllIcons;
import com.intellij.injected.editor.DocumentWindow;
import com.intellij.injected.editor.EditorWindow;
import com.intellij.lang.LangBundle;
import com.intellij.openapi.Disposable;
import com.intellij.openapi.actionSystem.IdeActions;
import com.intellij.openapi.application.ApplicationManager;
import com.intellij.openapi.command.CommandProcessor;
import com.intellij.openapi.command.WriteCommandAction;
import com.intellij.openapi.components.ServiceManager;
import com.intellij.openapi.diagnostic.Logger;
import com.intellij.openapi.editor.Caret;
import com.intellij.openapi.editor.Document;
import com.intellij.openapi.editor.Editor;
import com.intellij.openapi.keymap.KeymapUtil;
import com.intellij.openapi.progress.ProcessCanceledException;
import com.intellij.openapi.progress.ProgressManager;
import com.intellij.openapi.progress.util.ProgressIndicatorBase;
import com.intellij.openapi.progress.util.ProgressWrapper;
import com.intellij.openapi.project.DumbService;
import com.intellij.openapi.project.IndexNotReadyException;
import com.intellij.openapi.project.Project;
import com.intellij.openapi.util.Disposer;
import com.intellij.openapi.util.Pair;
import com.intellij.openapi.util.TextRange;
import com.intellij.openapi.util.registry.Registry;
import com.intellij.openapi.util.text.StringUtil;
import com.intellij.patterns.ElementPattern;
import com.intellij.psi.PsiDocumentManager;
import com.intellij.psi.PsiFile;
import com.intellij.psi.PsiReference;
import com.intellij.psi.ReferenceRange;
import com.intellij.psi.util.PsiUtilCore;
import com.intellij.testFramework.TestModeFlags;
import com.intellij.ui.GuiUtils;
import com.intellij.ui.LightweightHint;
import com.intellij.util.Alarm;
import com.intellij.util.ObjectUtils;
import com.intellij.util.concurrency.Semaphore;
import com.intellij.util.containers.ContainerUtil;
import com.intellij.util.messages.MessageBusConnection;
import com.intellij.util.ui.update.MergingUpdateQueue;
import com.intellij.util.ui.update.Update;
import org.jetbrains.annotations.*;

import javax.swing.*;
import java.awt.event.KeyAdapter;
import java.awt.event.KeyEvent;
import java.beans.PropertyChangeListener;
import java.util.*;
import java.util.concurrent.ConcurrentLinkedQueue;
import java.util.concurrent.TimeUnit;
import java.util.function.Supplier;

/**
 * Please don't use this class directly from plugins.
 */
@ApiStatus.Internal
public class CompletionProgressIndicator extends ProgressIndicatorBase implements CompletionProcessEx, Disposable {
  private static final Logger LOG = Logger.getInstance(CompletionProgressIndicator.class);
  private final Editor myEditor;
  @NotNull
  private final Caret myCaret;
  @Nullable private CompletionParameters myParameters;
  private final CodeCompletionHandlerBase myHandler;
  private final CompletionLookupArrangerImpl myArranger;
  private final CompletionType myCompletionType;
  private final int myInvocationCount;
  private OffsetsInFile myHostOffsets;
  private final LookupImpl myLookup;
  private final Alarm mySuppressTimeoutAlarm = new Alarm(this);
  private final MergingUpdateQueue myQueue;
  private final Update myUpdate = new Update("update") {
    @Override
    public void run() {
      updateLookup(myIsUpdateSuppressed);
      myQueue.setMergingTimeSpan(ourShowPopupGroupingTime);
    }
  };
  private final Semaphore myFreezeSemaphore = new Semaphore(1);
  private final Semaphore myFinishSemaphore = new Semaphore(1);
  @NotNull private final OffsetMap myOffsetMap;
  private final Set<Pair<Integer, ElementPattern<String>>> myRestartingPrefixConditions = ContainerUtil.newConcurrentSet();
  private final LookupListener myLookupListener = new LookupListener() {
    @Override
    public void lookupCanceled(@NotNull final LookupEvent event) {
      finishCompletionProcess(true);
    }
  };

  private volatile boolean myIsUpdateSuppressed = false;
  private static int ourInsertSingleItemTimeSpan = 300;

  //temp external setters to make Rider autopopup more reactive
  private static int ourShowPopupGroupingTime = 300;
  private static int ourShowPopupAfterFirstItemGroupingTime = 100;

  private volatile int myCount;
  private volatile boolean myHasPsiElements;
  private boolean myLookupUpdated;
  private final PropertyChangeListener myLookupManagerListener;
  private final Queue<Runnable> myAdvertiserChanges = new ConcurrentLinkedQueue<>();
  private final List<CompletionResult> myDelayedMiddleMatches = new ArrayList<>();
  private final int myStartCaret;
  private final CompletionThreadingBase myThreading;
  private final Object myLock = ObjectUtils.sentinel("CompletionProgressIndicator");

  CompletionProgressIndicator(Editor editor, @NotNull Caret caret, int invocationCount,
                              CodeCompletionHandlerBase handler, @NotNull OffsetMap offsetMap, @NotNull OffsetsInFile hostOffsets,
                              boolean hasModifiers, @NotNull LookupImpl lookup) {
    myEditor = editor;
    myCaret = caret;
    myHandler = handler;
    myCompletionType = handler.completionType;
    myInvocationCount = invocationCount;
    myOffsetMap = offsetMap;
    myHostOffsets = hostOffsets;
    myLookup = lookup;
    myStartCaret = myEditor.getCaretModel().getOffset();
    myThreading = ApplicationManager.getApplication().isWriteAccessAllowed() || myHandler.isTestingCompletionQualityMode() ? new SyncCompletion() : new AsyncCompletion();

    myAdvertiserChanges.offer(() -> myLookup.getAdvertiser().clearAdvertisements());

    myArranger = new CompletionLookupArrangerImpl(this);
    myLookup.setArranger(myArranger);

    myLookup.addLookupListener(myLookupListener);
    myLookup.setCalculating(true);

    myLookupManagerListener = evt -> {
      if (evt.getNewValue() != null) {
        LOG.error("An attempt to change the lookup during completion, phase = " + CompletionServiceImpl.getCompletionPhase());
      }
    };
    LookupManager.getInstance(getProject()).addPropertyChangeListener(myLookupManagerListener);

    myQueue = new MergingUpdateQueue("completion lookup progress", ourShowPopupAfterFirstItemGroupingTime, true, myEditor.getContentComponent());

    ApplicationManager.getApplication().assertIsDispatchThread();

    if (hasModifiers && !ApplicationManager.getApplication().isUnitTestMode()) {
      trackModifiers();
    }
  }

  @Override
  public void itemSelected(@Nullable LookupElement lookupItem, char completionChar) {
    boolean dispose = lookupItem == null;
    finishCompletionProcess(dispose);
    if (dispose) return;

    setMergeCommand();

    myHandler.lookupItemSelected(this, lookupItem, completionChar, myLookup.getItems());
  }

  @Override
  @NotNull
  @SuppressWarnings("WeakerAccess")
  public OffsetMap getOffsetMap() {
    return myOffsetMap;
  }

  @NotNull
  @Override
  public OffsetsInFile getHostOffsets() {
    return myHostOffsets;
  }

  void duringCompletion(CompletionInitializationContext initContext, CompletionParameters parameters) {
    PsiUtilCore.ensureValid(parameters.getPosition());
    if (isAutopopupCompletion() && shouldPreselectFirstSuggestion(parameters)) {
      myLookup.setLookupFocusDegree(CodeInsightSettings.getInstance().isSelectAutopopupSuggestionsByChars()
                                    ? LookupFocusDegree.FOCUSED
                                    : LookupFocusDegree.SEMI_FOCUSED);
    }
    addDefaultAdvertisements(parameters);

    ProgressManager.checkCanceled();

    Document document = initContext.getEditor().getDocument();
    if (!initContext.getOffsetMap().wasModified(CompletionInitializationContext.IDENTIFIER_END_OFFSET)) {
      try {
        final int selectionEndOffset = initContext.getSelectionEndOffset();
        final PsiReference reference = TargetElementUtil.findReference(myEditor, selectionEndOffset);
        if (reference != null) {
          final int replacementOffset = findReplacementOffset(selectionEndOffset, reference);
          if (replacementOffset > document.getTextLength()) {
            LOG.error("Invalid replacementOffset: " + replacementOffset + " returned by reference " + reference + " of " + reference.getClass() +
                      "; doc=" + document +
                      "; doc actual=" + (document == initContext.getFile().getViewProvider().getDocument()) +
                      "; doc committed=" + PsiDocumentManager.getInstance(getProject()).isCommitted(document));
          } else {
            initContext.setReplacementOffset(replacementOffset);
          }
        }
      }
      catch (IndexNotReadyException ignored) {
      }
    }

    for (CompletionContributor contributor : CompletionContributor.forLanguageHonorDumbness(initContext.getPositionLanguage(), initContext.getProject())) {
      ProgressManager.checkCanceled();
      contributor.duringCompletion(initContext);
    }
    if (document instanceof DocumentWindow) {
      myHostOffsets = new OffsetsInFile(initContext.getFile(), initContext.getOffsetMap()).toTopLevelFile();
    }
  }


  private void addDefaultAdvertisements(CompletionParameters parameters) {
    if (DumbService.isDumb(getProject())) {
      addAdvertisement(CodeInsightBundle.message("completion.incomplete.during.indexing"), AllIcons.General.Warning);
      return;
    }

<<<<<<< HEAD
    String enterShortcut = CompletionContributor.getActionShortcut(IdeActions.ACTION_CHOOSE_LOOKUP_ITEM);
    String tabShortcut = CompletionContributor.getActionShortcut(IdeActions.ACTION_CHOOSE_LOOKUP_ITEM_REPLACE);
    addAdvertisement("Press " + enterShortcut + " to insert, " + tabShortcut + " to replace", null);
=======
    String enterShortcut = KeymapUtil.getFirstKeyboardShortcutText(IdeActions.ACTION_CHOOSE_LOOKUP_ITEM);
    String tabShortcut = KeymapUtil.getFirstKeyboardShortcutText(IdeActions.ACTION_CHOOSE_LOOKUP_ITEM_REPLACE);
    addAdvertisement(CodeInsightBundle.message("completion.ad.press.0.to.insert.1.to.replace", enterShortcut, tabShortcut), null);
>>>>>>> 93b17785

    advertiseTabReplacement(parameters);
    if (isAutopopupCompletion()) {
      if (shouldPreselectFirstSuggestion(parameters) && !CodeInsightSettings.getInstance().isSelectAutopopupSuggestionsByChars()) {
        advertiseCtrlDot();
      }
      advertiseCtrlArrows();
    }
  }

  private void advertiseTabReplacement(CompletionParameters parameters) {
    if (CompletionUtil.shouldShowFeature(parameters, CodeCompletionFeatures.EDITING_COMPLETION_REPLACE) &&
      myOffsetMap.getOffset(CompletionInitializationContext.IDENTIFIER_END_OFFSET) != myOffsetMap.getOffset(CompletionInitializationContext.SELECTION_END_OFFSET)) {
      String shortcut = KeymapUtil.getFirstKeyboardShortcutText(IdeActions.ACTION_CHOOSE_LOOKUP_ITEM_REPLACE);
      if (StringUtil.isNotEmpty(shortcut)) {
        addAdvertisement(CodeInsightBundle.message("completion.ad.use.0.to.overwrite", shortcut), null);
      }
    }
  }

  private void advertiseCtrlDot() {
    if (FeatureUsageTracker
      .getInstance().isToBeAdvertisedInLookup(CodeCompletionFeatures.EDITING_COMPLETION_FINISH_BY_CONTROL_DOT, getProject())) {
      String dotShortcut = KeymapUtil.getFirstKeyboardShortcutText(IdeActions.ACTION_CHOOSE_LOOKUP_ITEM_DOT);
      if (StringUtil.isNotEmpty(dotShortcut)) {
        addAdvertisement(CodeInsightBundle.message("completion.ad.press.0.to.choose.with.dot", dotShortcut), null);
      }
    }
  }

  private void advertiseCtrlArrows() {
    if (!myEditor.isOneLineMode() &&
        FeatureUsageTracker.getInstance()
          .isToBeAdvertisedInLookup(CodeCompletionFeatures.EDITING_COMPLETION_CONTROL_ARROWS, getProject())) {
      String downShortcut = KeymapUtil.getFirstKeyboardShortcutText(IdeActions.ACTION_LOOKUP_DOWN);
      String upShortcut = KeymapUtil.getFirstKeyboardShortcutText(IdeActions.ACTION_LOOKUP_UP);
      if (StringUtil.isNotEmpty(downShortcut) && StringUtil.isNotEmpty(upShortcut)) {
        addAdvertisement(CodeInsightBundle.message("completion.ad.moving.caret.down.and.up.in.the.editor", downShortcut, upShortcut), null);
      }
    }
  }

  @Override
  public void dispose() {
  }

  private static int findReplacementOffset(int selectionEndOffset, PsiReference reference) {
    final List<TextRange> ranges = ReferenceRange.getAbsoluteRanges(reference);
    for (TextRange range : ranges) {
      if (range.contains(selectionEndOffset)) {
        return range.getEndOffset();
      }
    }

    return selectionEndOffset;
  }


  void scheduleAdvertising(CompletionParameters parameters) {
    if (myLookup.isAvailableToUser()) {
      return;
    }
    for (CompletionContributor contributor : CompletionContributor.forParameters(parameters)) {
      if (!myLookup.isCalculating() && !myLookup.isVisible()) return;

      String s = contributor.advertise(parameters);
      if (s != null) {
        addAdvertisement(s, null);
      }
    }
  }

  private boolean isOutdated() {
    return CompletionServiceImpl.getCompletionPhase().indicator != this;
  }

  private void trackModifiers() {
    assert !isAutopopupCompletion();

    final JComponent contentComponent = myEditor.getContentComponent();
    contentComponent.addKeyListener(new ModifierTracker(contentComponent));
  }

  void setMergeCommand() {
    CommandProcessor.getInstance().setCurrentCommandGroupId(getCompletionCommandName());
  }

  @NonNls
  private String getCompletionCommandName() {
    return "Completion" + hashCode();
  }

  void showLookup() {
    updateLookup(myIsUpdateSuppressed);
  }

  // non-null when running generators and adding elements to lookup
  @Override
  @Nullable
  public CompletionParameters getParameters() {
    return myParameters;
  }

  @Override
  public void setParameters(@NotNull CompletionParameters parameters) {
    myParameters = parameters;
  }

  @Override
  @NotNull
  public LookupImpl getLookup() {
    return myLookup;
  }

  void withSingleUpdate(Runnable action) {
    try {
      myIsUpdateSuppressed = true;
      action.run();
    } finally {
      myIsUpdateSuppressed = false;
      myQueue.queue(myUpdate);
    }
  }

  private void updateLookup(boolean isUpdateSuppressed) {
    ApplicationManager.getApplication().assertIsDispatchThread();
    if (isOutdated() || !shouldShowLookup() || isUpdateSuppressed) return;

    while (true) {
      Runnable action = myAdvertiserChanges.poll();
      if (action == null) break;
      action.run();
    }

    if (!myLookupUpdated) {
      if (myLookup.getAdvertisements().isEmpty() && !isAutopopupCompletion() && !DumbService.isDumb(getProject())) {
        DefaultCompletionContributor.addDefaultAdvertisements(myLookup, myHasPsiElements);
      }
      myLookup.getAdvertiser().showRandomText();
    }

    boolean justShown = false;
    if (!myLookup.isShown()) {
      if (hideAutopopupIfMeaningless()) {
        return;
      }

      if (!myLookup.showLookup()) {
        return;
      }
      justShown = true;
    }
    myLookupUpdated = true;
    myLookup.refreshUi(true, justShown);
    hideAutopopupIfMeaningless();
    if (justShown) {
      myLookup.ensureSelectionVisible(true);
    }
  }

  private boolean shouldShowLookup() {
    if (isAutopopupCompletion()) {
      if (myCount == 0) {
        return false;
      }
      if (myLookup.isCalculating() && Registry.is("ide.completion.delay.autopopup.until.completed")) {
        return false;
      }
    }
    return true;
  }

  void addItem(CompletionResult item) {
    if (!isRunning()) return;
    ProgressManager.checkCanceled();

    if (!myHandler.isTestingMode()) {
      LOG.assertTrue(!ApplicationManager.getApplication().isDispatchThread());
    }

    LookupElement lookupElement = item.getLookupElement();
    if (!myHasPsiElements && lookupElement.getPsiElement() != null) {
      myHasPsiElements = true;
    }

    boolean forceMiddleMatch = lookupElement.getUserData(BaseCompletionLookupArranger.FORCE_MIDDLE_MATCH) != null;
    if (forceMiddleMatch) {
      myArranger.associateSorter(lookupElement, (CompletionSorterImpl)item.getSorter());
      addItemToLookup(item);
      return;
    }

    boolean allowMiddleMatches = myCount > BaseCompletionLookupArranger.MAX_PREFERRED_COUNT * 2;
    if (allowMiddleMatches) {
      addDelayedMiddleMatches();
    }

    myArranger.associateSorter(lookupElement, (CompletionSorterImpl)item.getSorter());
    if (item.isStartMatch() || allowMiddleMatches) {
      addItemToLookup(item);
    } else {
      synchronized (myDelayedMiddleMatches) {
        myDelayedMiddleMatches.add(item);
      }
    }
  }

  private void addItemToLookup(CompletionResult item) {
    if (!myLookup.addItem(item.getLookupElement(), item.getPrefixMatcher())) {
      return;
    }

    myArranger.setLastLookupPrefix(myLookup.getAdditionalPrefix());

    //noinspection NonAtomicOperationOnVolatileField
    myCount++; // invoked from a single thread

    if (myCount == 1) {
      JobScheduler.getScheduler().schedule(myFreezeSemaphore::up, ourInsertSingleItemTimeSpan, TimeUnit.MILLISECONDS);
    }
    myQueue.queue(myUpdate);
  }

  void addDelayedMiddleMatches() {
    ArrayList<CompletionResult> delayed;
    synchronized (myDelayedMiddleMatches) {
      if (myDelayedMiddleMatches.isEmpty()) return;
      delayed = new ArrayList<>(myDelayedMiddleMatches);
      myDelayedMiddleMatches.clear();
    }
    for (CompletionResult item : delayed) {
      ProgressManager.checkCanceled();
      addItemToLookup(item);
    }
  }

  public void closeAndFinish(boolean hideLookup) {
    if (!myLookup.isLookupDisposed()) {
      Lookup lookup = LookupManager.getActiveLookup(myEditor);
      LOG.assertTrue(lookup == myLookup, "lookup changed: " + lookup + "; " + this);
    }
    myLookup.removeLookupListener(myLookupListener);
    finishCompletionProcess(true);
    CompletionServiceImpl.assertPhase(CompletionPhase.NoCompletion.getClass());

    if (hideLookup) {
      myLookup.hideLookup(true);
    }
  }

  private void finishCompletionProcess(boolean disposeOffsetMap) {
    cancel();

    ApplicationManager.getApplication().assertIsDispatchThread();
    Disposer.dispose(myQueue);
    LookupManager.getInstance(getProject()).removePropertyChangeListener(myLookupManagerListener);

    CompletionServiceImpl
      .assertPhase(CompletionPhase.BgCalculation.class, CompletionPhase.ItemsCalculated.class, CompletionPhase.Synchronous.class,
                   CompletionPhase.CommittingDocuments.class);

    CompletionProgressIndicator currentCompletion = CompletionServiceImpl.getCurrentCompletionProgressIndicator();
    LOG.assertTrue(currentCompletion == this, currentCompletion + "!=" + this);

    CompletionPhase oldPhase = CompletionServiceImpl.getCompletionPhase();
    if (oldPhase instanceof CompletionPhase.CommittingDocuments) {
      LOG.assertTrue(((CompletionPhase.CommittingDocuments)oldPhase).indicator != null, oldPhase);
      ((CompletionPhase.CommittingDocuments)oldPhase).replaced = true;
    }
    CompletionServiceImpl.setCompletionPhase(CompletionPhase.NoCompletion);
    if (disposeOffsetMap) {
      disposeIndicator();
    }
  }

  void disposeIndicator() {
    synchronized (myLock) {
      Disposer.dispose(this);
    }
  }

  @Override
  public void registerChildDisposable(@NotNull Supplier<? extends Disposable> child) {
    synchronized (myLock) {
      // avoid registering stuff on an indicator being disposed concurrently
      checkCanceled();
      Disposer.register(this, child.get());
    }
  }

  @TestOnly
  public static void cleanupForNextTest() {
    CompletionService completionService = ServiceManager.getServiceIfCreated(CompletionService.class);
    if (!(completionService instanceof CompletionServiceImpl)) {
      return;
    }

    CompletionProgressIndicator currentCompletion = CompletionServiceImpl.getCurrentCompletionProgressIndicator();
    if (currentCompletion != null) {
      currentCompletion.finishCompletionProcess(true);
      CompletionServiceImpl.assertPhase(CompletionPhase.NoCompletion.getClass());
    }
    else {
      CompletionServiceImpl.setCompletionPhase(CompletionPhase.NoCompletion);
    }
    StatisticsUpdate.cancelLastCompletionStatisticsUpdate();
  }

  boolean blockingWaitForFinish(int timeoutMs) {
    if (myHandler.isTestingMode() && !TestModeFlags.is(CompletionAutoPopupHandler.ourTestingAutopopup)) {
      if (!myFinishSemaphore.waitFor(100 * 1000)) {
        throw new AssertionError("Too long completion");
      }
      return true;
    }
    if (myFreezeSemaphore.waitFor(timeoutMs)) {
      // the completion is really finished, now we may auto-insert or show lookup
      return !isRunning() && !isCanceled();
    }
    return false;
  }

  @Override
  public void stop() {
    super.stop();

    myQueue.cancelAllUpdates();
    myFreezeSemaphore.up();
    myFinishSemaphore.up();

    GuiUtils.invokeLaterIfNeeded(() -> {
      final CompletionPhase phase = CompletionServiceImpl.getCompletionPhase();
      if (!(phase instanceof CompletionPhase.BgCalculation) || phase.indicator != this) return;

      LOG.assertTrue(!getProject().isDisposed(), "project disposed");

      if (myEditor.isDisposed()) {
        myLookup.hideLookup(false);
        CompletionServiceImpl.setCompletionPhase(CompletionPhase.NoCompletion);
        return;
      }

      if (myEditor instanceof EditorWindow) {
        LOG.assertTrue(((EditorWindow)myEditor).getInjectedFile().isValid(), "injected file !valid");
        LOG.assertTrue(((DocumentWindow)myEditor.getDocument()).isValid(), "docWindow !valid");
      }
      PsiFile file = myLookup.getPsiFile();
      LOG.assertTrue(file == null || file.isValid(), "file !valid");

      myLookup.setCalculating(false);

      if (myCount == 0) {
        myLookup.hideLookup(false);
        if (!isAutopopupCompletion()) {
          final CompletionProgressIndicator current = CompletionServiceImpl.getCurrentCompletionProgressIndicator();
          LOG.assertTrue(current == null, current + "!=" + this);

          handleEmptyLookup(!((CompletionPhase.BgCalculation)phase).modifiersChanged);
        }
      }
      else {
        updateLookup(myIsUpdateSuppressed);
        if (CompletionServiceImpl.getCompletionPhase() != CompletionPhase.NoCompletion) {
          CompletionServiceImpl.setCompletionPhase(new CompletionPhase.ItemsCalculated(this));
        }
      }
    }, myQueue.getModalityState());
  }

  private boolean hideAutopopupIfMeaningless() {
    if (!myLookup.isLookupDisposed() && isAutopopupCompletion() && !myLookup.isSelectionTouched() && !myLookup.isCalculating()) {
      myLookup.refreshUi(true, false);
      final List<LookupElement> items = myLookup.getItems();

      for (LookupElement item : items) {
        if (!isAlreadyInTheEditor(item)) {
          return false;
        }

        if (item.isValid() && item.isWorthShowingInAutoPopup()) {
          return false;
        }
      }

      myLookup.hideLookup(false);
      LOG.assertTrue(CompletionServiceImpl.getCompletionService().getCurrentCompletion() == null);
      CompletionServiceImpl.setCompletionPhase(CompletionPhase.NoCompletion);
      return true;
    }
    return false;
  }

  private boolean isAlreadyInTheEditor(LookupElement item) {
    Editor editor = myLookup.getEditor();
    int start = editor.getCaretModel().getOffset() - myLookup.itemPattern(item).length();
    Document document = editor.getDocument();
    return start >= 0 && StringUtil.startsWith(document.getImmutableCharSequence().subSequence(start, document.getTextLength()),
                                               item.getLookupString());
  }

  void restorePrefix(@NotNull Runnable customRestore) {
    WriteCommandAction.runWriteCommandAction(getProject(), () -> {
      setMergeCommand();
      customRestore.run();
    });
  }

  int nextInvocationCount(int invocation, boolean reused) {
    return reused ? Math.max(myInvocationCount + 1, 2) : invocation;
  }

  @Override
  @NotNull
  public Editor getEditor() {
    return myEditor;
  }

  @Override
  @NotNull
  public Caret getCaret() {
    return myCaret;
  }

  boolean isRepeatedInvocation(CompletionType completionType, Editor editor) {
    if (completionType != myCompletionType || editor != myEditor) {
      return false;
    }

    if (isAutopopupCompletion() && !myLookup.mayBeNoticed()) {
      return false;
    }

    return true;
  }

  @Override
  public boolean isAutopopupCompletion() {
    return myInvocationCount == 0;
  }

  int getInvocationCount() {
    return myInvocationCount;
  }

  @Override
  @NotNull
  public Project getProject() {
    return ObjectUtils.assertNotNull(myEditor.getProject());
  }

  @Override
  public void addWatchedPrefix(int startOffset, ElementPattern<String> restartCondition) {
    myRestartingPrefixConditions.add(Pair.create(startOffset, restartCondition));
  }

  @Override
  public void prefixUpdated() {
    final int caretOffset = myEditor.getCaretModel().getOffset();
    if (caretOffset < myStartCaret) {
      scheduleRestart();
      myRestartingPrefixConditions.clear();
      return;
    }

    final CharSequence text = myEditor.getDocument().getCharsSequence();
    for (Pair<Integer, ElementPattern<String>> pair : myRestartingPrefixConditions) {
      int start = pair.first;
      if (caretOffset >= start && start >= 0 && caretOffset <= text.length()) {
        final String newPrefix = text.subSequence(start, caretOffset).toString();
        if (pair.second.accepts(newPrefix)) {
          scheduleRestart();
          myRestartingPrefixConditions.clear();
          return;
        }
      }
    }

    hideAutopopupIfMeaningless();
  }

  @Override
  public void scheduleRestart() {
    ApplicationManager.getApplication().assertIsDispatchThread();
    if (myHandler.isTestingMode() && !TestModeFlags.is(CompletionAutoPopupHandler.ourTestingAutopopup)) {
      closeAndFinish(false);
      PsiDocumentManager.getInstance(getProject()).commitAllDocuments();
      new CodeCompletionHandlerBase(myCompletionType, false, false, true).invokeCompletion(getProject(), myEditor, myInvocationCount);
      return;
    }

    cancel();

    final CompletionProgressIndicator current = CompletionServiceImpl.getCurrentCompletionProgressIndicator();
    if (this != current) {
      LOG.error(current + "!=" + this);
    }

    hideAutopopupIfMeaningless();

    CompletionPhase oldPhase = CompletionServiceImpl.getCompletionPhase();
    if (oldPhase instanceof CompletionPhase.CommittingDocuments) {
      ((CompletionPhase.CommittingDocuments)oldPhase).replaced = true;
    }

    CompletionPhase.CommittingDocuments.scheduleAsyncCompletion(myEditor, myCompletionType, null, getProject(), this);
  }

  @Override
  public String toString() {
    return "CompletionProgressIndicator[count=" +
           myCount +
           ",phase=" +
           CompletionServiceImpl.getCompletionPhase() +
           "]@" +
           System.identityHashCode(this);
  }

  void handleEmptyLookup(boolean awaitSecondInvocation) {
    if (isAutopopupCompletion() && ApplicationManager.getApplication().isUnitTestMode()) {
      return;
    }

    LOG.assertTrue(!isAutopopupCompletion());

    CompletionParameters parameters = getParameters();
    if (myHandler.invokedExplicitly && parameters != null) {
      LightweightHint hint = showErrorHint(getProject(), getEditor(), getNoSuggestionsMessage(parameters));
      if (awaitSecondInvocation) {
        CompletionServiceImpl.setCompletionPhase(new CompletionPhase.NoSuggestionsHint(hint, this));
        return;
      }
    }
    CompletionServiceImpl.setCompletionPhase(CompletionPhase.NoCompletion);
  }

  private String getNoSuggestionsMessage(CompletionParameters parameters) {
    String text = CompletionContributor.forParameters(parameters)
                                       .stream()
                                       .map(c -> c.handleEmptyLookup(parameters, getEditor()))
                                       .filter(StringUtil::isNotEmpty)
                                       .findFirst()
                                       .orElse(LangBundle.message("completion.no.suggestions"));
    return DumbService.isDumb(getProject()) ? text + CodeInsightBundle.message("completion.incomplete.during.indexing.suffix") : text;
  }

  private static LightweightHint showErrorHint(Project project, Editor editor, String text) {
    final LightweightHint[] result = {null};
    final EditorHintListener listener = (project1, hint, flags) -> result[0] = hint;
    final MessageBusConnection connection = project.getMessageBus().connect();
    connection.subscribe(EditorHintListener.TOPIC, listener);
    assert text != null;
    HintManager.getInstance().showInformationHint(editor, StringUtil.escapeXmlEntities(text), HintManager.UNDER);
    connection.disconnect();
    return result[0];
  }

  private static boolean shouldPreselectFirstSuggestion(CompletionParameters parameters) {
    if (Registry.is("ide.completion.lookup.element.preselect.depends.on.context")) {
      for (CompletionPreselectionBehaviourProvider provider : CompletionPreselectionBehaviourProvider.EP_NAME.getExtensionList()) {
        if (!provider.shouldPreselectFirstSuggestion(parameters)) {
          return false;
        }
      }
    }

    return true;
  }

  void runContributors(CompletionInitializationContext initContext) {
    CompletionParameters parameters = Objects.requireNonNull(myParameters);
    myThreading.startThread(ProgressWrapper.wrap(this), ()-> AsyncCompletion.tryReadOrCancel(this, () -> scheduleAdvertising(parameters)));
    WeighingDelegate weigher = myThreading.delegateWeighing(this);

    try {
      calculateItems(initContext, weigher, parameters);
    }
    catch (ProcessCanceledException ignore) {
      cancel(); // some contributor may just throw PCE; if indicator is not canceled everything will hang
    }
    catch (Throwable t) {
      cancel();
      LOG.error(t);
    }
  }

  private void calculateItems(CompletionInitializationContext initContext, WeighingDelegate weigher, CompletionParameters parameters) {
    duringCompletion(initContext, parameters);
    ProgressManager.checkCanceled();

    CompletionService.getCompletionService().performCompletion(parameters, weigher);
    ProgressManager.checkCanceled();

    weigher.waitFor();
    ProgressManager.checkCanceled();
  }

  @NotNull
  CompletionThreadingBase getCompletionThreading() {
    return myThreading;
  }

  @Override
  public void addAdvertisement(@NotNull String text, @Nullable Icon icon) {
    myAdvertiserChanges.offer(() -> myLookup.addAdvertisement(text, icon));

    myQueue.queue(myUpdate);
  }

  @SuppressWarnings("unused") // for Rider
  @TestOnly
  public static void setGroupingTimeSpan(int timeSpan) {
    ourInsertSingleItemTimeSpan = timeSpan;
  }

  @Deprecated
  public static void setAutopopupTriggerTime(int timeSpan) {
    ourShowPopupGroupingTime = timeSpan;
    ourShowPopupAfterFirstItemGroupingTime = timeSpan;
  }

  void makeSureLookupIsShown(int timeout) {
    mySuppressTimeoutAlarm.addRequest(this::showIfSuppressed, timeout);
  }

  private void showIfSuppressed() {
    ApplicationManager.getApplication().assertIsDispatchThread();

    if(myLookup.isShown())
      return;

    updateLookup(false);
  }

  private static class ModifierTracker extends KeyAdapter {
    private final JComponent myContentComponent;

    ModifierTracker(JComponent contentComponent) {
      myContentComponent = contentComponent;
    }

    @Override
    public void keyPressed(KeyEvent e) {
      processModifier(e);
    }

    @Override
    public void keyReleased(KeyEvent e) {
      processModifier(e);
    }

    private void processModifier(KeyEvent e) {
      final int code = e.getKeyCode();
      if (code == KeyEvent.VK_CONTROL || code == KeyEvent.VK_META || code == KeyEvent.VK_ALT || code == KeyEvent.VK_SHIFT) {
        myContentComponent.removeKeyListener(this);
        final CompletionPhase phase = CompletionServiceImpl.getCompletionPhase();
        if (phase instanceof CompletionPhase.BgCalculation) {
          ((CompletionPhase.BgCalculation)phase).modifiersChanged = true;
        }
        else if (phase instanceof CompletionPhase.InsertedSingleItem) {
          CompletionServiceImpl.setCompletionPhase(CompletionPhase.NoCompletion);
        }
      }
    }
  }
}<|MERGE_RESOLUTION|>--- conflicted
+++ resolved
@@ -231,15 +231,9 @@
       return;
     }
 
-<<<<<<< HEAD
-    String enterShortcut = CompletionContributor.getActionShortcut(IdeActions.ACTION_CHOOSE_LOOKUP_ITEM);
-    String tabShortcut = CompletionContributor.getActionShortcut(IdeActions.ACTION_CHOOSE_LOOKUP_ITEM_REPLACE);
-    addAdvertisement("Press " + enterShortcut + " to insert, " + tabShortcut + " to replace", null);
-=======
     String enterShortcut = KeymapUtil.getFirstKeyboardShortcutText(IdeActions.ACTION_CHOOSE_LOOKUP_ITEM);
     String tabShortcut = KeymapUtil.getFirstKeyboardShortcutText(IdeActions.ACTION_CHOOSE_LOOKUP_ITEM_REPLACE);
     addAdvertisement(CodeInsightBundle.message("completion.ad.press.0.to.insert.1.to.replace", enterShortcut, tabShortcut), null);
->>>>>>> 93b17785
 
     advertiseTabReplacement(parameters);
     if (isAutopopupCompletion()) {
